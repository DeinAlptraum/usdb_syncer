<?xml version="1.0" encoding="UTF-8"?>
<ui version="4.0">
 <class>MainWindow</class>
 <widget class="QMainWindow" name="MainWindow">
  <property name="geometry">
   <rect>
    <x>0</x>
    <y>0</y>
    <width>1104</width>
    <height>667</height>
   </rect>
  </property>
  <property name="windowTitle">
   <string>USDB Syncer</string>
  </property>
  <widget class="QWidget" name="centralwidget">
   <layout class="QVBoxLayout" name="verticalLayout_2" stretch="0,0,0,10,2">
    <item>
     <layout class="QHBoxLayout" name="horizontalLayout_3">
      <item>
       <spacer name="horizontalSpacer">
        <property name="orientation">
         <enum>Qt::Horizontal</enum>
        </property>
        <property name="sizeHint" stdset="0">
         <size>
          <width>347</width>
          <height>17</height>
         </size>
        </property>
       </spacer>
      </item>
      <item>
       <widget class="QGroupBox" name="groupBox_2">
        <property name="title">
         <string>Synchronize to local song directory</string>
        </property>
        <property name="checkable">
         <bool>false</bool>
        </property>
        <layout class="QHBoxLayout" name="horizontalLayout_4">
         <property name="leftMargin">
          <number>4</number>
         </property>
         <property name="topMargin">
          <number>4</number>
         </property>
         <property name="rightMargin">
          <number>4</number>
         </property>
         <property name="bottomMargin">
          <number>4</number>
         </property>
         <item>
          <widget class="QLineEdit" name="lineEdit_song_dir">
           <property name="text">
            <string>./songs</string>
           </property>
           <property name="readOnly">
            <bool>true</bool>
           </property>
          </widget>
         </item>
         <item>
          <widget class="QPushButton" name="pushButton_select_song_dir">
           <property name="enabled">
            <bool>true</bool>
           </property>
           <property name="font">
            <font>
             <pointsize>16</pointsize>
            </font>
           </property>
           <property name="text">
            <string>Select song folder</string>
           </property>
          </widget>
         </item>
        </layout>
       </widget>
      </item>
     </layout>
    </item>
    <item>
     <layout class="QHBoxLayout" name="horizontalLayout_7">
      <item>
       <widget class="QLineEdit" name="lineEdit_search">
        <property name="placeholderText">
         <string>Search for anything ...</string>
        </property>
       </widget>
      </item>
      <item>
       <widget class="QPushButton" name="clear_filters">
        <property name="text">
         <string>Clear filters</string>
        </property>
       </widget>
      </item>
     </layout>
    </item>
    <item>
     <widget class="QGroupBox" name="groupBox_4">
      <property name="sizePolicy">
       <sizepolicy hsizetype="MinimumExpanding" vsizetype="Preferred">
        <horstretch>0</horstretch>
        <verstretch>0</verstretch>
       </sizepolicy>
      </property>
      <property name="title">
       <string>Filters</string>
      </property>
      <layout class="QHBoxLayout" name="horizontalLayout_5" stretch="0,2,0,2,0,2,0,2,0,1,0,1,0,1">
       <property name="leftMargin">
        <number>4</number>
       </property>
       <property name="topMargin">
        <number>4</number>
       </property>
       <property name="rightMargin">
        <number>4</number>
       </property>
       <property name="bottomMargin">
        <number>4</number>
       </property>
       <item>
        <widget class="QLabel" name="label_10">
         <property name="text">
          <string/>
         </property>
         <property name="pixmap">
          <pixmap resource="../resources/resources.qrc">:/icons/artist.png</pixmap>
         </property>
         <property name="alignment">
          <set>Qt::AlignRight|Qt::AlignTrailing|Qt::AlignVCenter</set>
         </property>
        </widget>
       </item>
       <item>
        <widget class="QComboBox" name="comboBox_artist">
         <property name="sizePolicy">
          <sizepolicy hsizetype="Ignored" vsizetype="Fixed">
           <horstretch>0</horstretch>
           <verstretch>0</verstretch>
          </sizepolicy>
         </property>
         <property name="minimumSize">
          <size>
           <width>50</width>
           <height>0</height>
          </size>
         </property>
         <property name="editable">
          <bool>false</bool>
         </property>
         <property name="sizeAdjustPolicy">
          <enum>QComboBox::AdjustToContentsOnFirstShow</enum>
         </property>
         <item>
          <property name="text">
           <string>Any</string>
          </property>
         </item>
        </widget>
       </item>
       <item>
        <widget class="QLabel" name="label_11">
         <property name="text">
          <string/>
         </property>
         <property name="pixmap">
          <pixmap resource="../resources/resources.qrc">:/icons/title.png</pixmap>
         </property>
         <property name="alignment">
          <set>Qt::AlignRight|Qt::AlignTrailing|Qt::AlignVCenter</set>
         </property>
        </widget>
       </item>
       <item>
        <widget class="QComboBox" name="comboBox_title">
         <property name="sizePolicy">
          <sizepolicy hsizetype="Ignored" vsizetype="Fixed">
           <horstretch>0</horstretch>
           <verstretch>0</verstretch>
          </sizepolicy>
         </property>
         <property name="minimumSize">
          <size>
           <width>50</width>
           <height>0</height>
          </size>
         </property>
         <property name="editable">
          <bool>false</bool>
         </property>
         <property name="sizeAdjustPolicy">
          <enum>QComboBox::AdjustToContentsOnFirstShow</enum>
         </property>
         <item>
          <property name="text">
           <string>Any</string>
          </property>
         </item>
        </widget>
       </item>
       <item>
        <widget class="QLabel" name="label_12">
         <property name="text">
          <string/>
         </property>
         <property name="pixmap">
          <pixmap resource="../resources/resources.qrc">:/icons/language.png</pixmap>
         </property>
         <property name="alignment">
          <set>Qt::AlignRight|Qt::AlignTrailing|Qt::AlignVCenter</set>
         </property>
        </widget>
       </item>
       <item>
        <widget class="QComboBox" name="comboBox_language">
         <property name="sizePolicy">
          <sizepolicy hsizetype="Preferred" vsizetype="Fixed">
           <horstretch>0</horstretch>
           <verstretch>0</verstretch>
          </sizepolicy>
         </property>
         <property name="minimumSize">
          <size>
           <width>50</width>
           <height>0</height>
          </size>
         </property>
         <property name="editable">
          <bool>false</bool>
         </property>
         <item>
          <property name="text">
           <string>Any</string>
          </property>
         </item>
        </widget>
       </item>
       <item>
        <widget class="QLabel" name="label_13">
         <property name="text">
          <string/>
         </property>
         <property name="pixmap">
          <pixmap resource="../resources/resources.qrc">:/icons/edition.png</pixmap>
         </property>
         <property name="alignment">
          <set>Qt::AlignRight|Qt::AlignTrailing|Qt::AlignVCenter</set>
         </property>
        </widget>
       </item>
       <item>
        <widget class="QComboBox" name="comboBox_edition">
         <property name="sizePolicy">
          <sizepolicy hsizetype="Minimum" vsizetype="Fixed">
           <horstretch>0</horstretch>
           <verstretch>0</verstretch>
          </sizepolicy>
         </property>
         <property name="minimumSize">
          <size>
           <width>30</width>
           <height>0</height>
          </size>
         </property>
         <property name="editable">
          <bool>false</bool>
         </property>
         <item>
          <property name="text">
           <string>Any</string>
          </property>
         </item>
        </widget>
       </item>
       <item>
        <widget class="QLabel" name="label_14">
         <property name="text">
          <string/>
         </property>
         <property name="pixmap">
          <pixmap resource="../resources/resources.qrc">:/icons/golden_notes.png</pixmap>
         </property>
         <property name="alignment">
          <set>Qt::AlignRight|Qt::AlignTrailing|Qt::AlignVCenter</set>
         </property>
        </widget>
       </item>
       <item>
        <widget class="QComboBox" name="comboBox_golden_notes">
         <property name="sizePolicy">
          <sizepolicy hsizetype="Minimum" vsizetype="Fixed">
           <horstretch>0</horstretch>
           <verstretch>0</verstretch>
          </sizepolicy>
         </property>
         <property name="minimumSize">
          <size>
           <width>30</width>
           <height>0</height>
          </size>
         </property>
        </widget>
       </item>
       <item>
        <widget class="QLabel" name="label_15">
         <property name="text">
          <string/>
         </property>
         <property name="pixmap">
          <pixmap resource="../resources/resources.qrc">:/icons/rating.png</pixmap>
         </property>
         <property name="alignment">
          <set>Qt::AlignRight|Qt::AlignTrailing|Qt::AlignVCenter</set>
         </property>
        </widget>
       </item>
       <item>
        <widget class="QComboBox" name="comboBox_rating">
         <property name="sizePolicy">
          <sizepolicy hsizetype="Minimum" vsizetype="Fixed">
           <horstretch>0</horstretch>
           <verstretch>0</verstretch>
          </sizepolicy>
         </property>
         <property name="minimumSize">
          <size>
           <width>50</width>
           <height>0</height>
          </size>
         </property>
        </widget>
       </item>
       <item>
        <widget class="QLabel" name="label_16">
         <property name="text">
          <string/>
         </property>
         <property name="pixmap">
          <pixmap resource="../resources/resources.qrc">:/icons/views.png</pixmap>
         </property>
         <property name="alignment">
          <set>Qt::AlignRight|Qt::AlignTrailing|Qt::AlignVCenter</set>
         </property>
        </widget>
       </item>
       <item>
        <widget class="QComboBox" name="comboBox_views">
         <property name="sizePolicy">
          <sizepolicy hsizetype="Minimum" vsizetype="Fixed">
           <horstretch>0</horstretch>
           <verstretch>0</verstretch>
          </sizepolicy>
         </property>
         <property name="minimumSize">
          <size>
           <width>30</width>
           <height>0</height>
          </size>
         </property>
        </widget>
       </item>
      </layout>
     </widget>
    </item>
    <item>
     <widget class="QTableView" name="tableView_availableSongs">
      <property name="editTriggers">
       <set>QAbstractItemView::NoEditTriggers</set>
      </property>
      <property name="alternatingRowColors">
       <bool>true</bool>
      </property>
      <property name="selectionMode">
       <enum>QAbstractItemView::MultiSelection</enum>
      </property>
      <property name="selectionBehavior">
       <enum>QAbstractItemView::SelectRows</enum>
      </property>
      <property name="sortingEnabled">
       <bool>true</bool>
      </property>
      <attribute name="verticalHeaderVisible">
       <bool>false</bool>
      </attribute>
      <attribute name="verticalHeaderMinimumSectionSize">
       <number>24</number>
      </attribute>
      <attribute name="verticalHeaderDefaultSectionSize">
       <number>24</number>
      </attribute>
     </widget>
    </item>
    <item>
     <layout class="QHBoxLayout" name="horizontalLayout">
      <item>
       <widget class="QGroupBox" name="groupBox_5">
        <property name="title">
         <string>Log</string>
        </property>
        <layout class="QHBoxLayout" name="horizontalLayout_8">
         <property name="leftMargin">
          <number>4</number>
         </property>
         <property name="topMargin">
          <number>4</number>
         </property>
         <property name="rightMargin">
          <number>4</number>
         </property>
         <property name="bottomMargin">
          <number>4</number>
         </property>
         <item>
          <layout class="QVBoxLayout" name="verticalLayout_3">
           <item>
            <widget class="QToolButton" name="toolButton_debugs">
             <property name="text">
              <string>Debugs</string>
             </property>
             <property name="icon">
              <iconset resource="../resources/resources.qrc">
               <normaloff>:/icons/bug.png</normaloff>:/icons/bug.png</iconset>
             </property>
             <property name="checkable">
              <bool>true</bool>
             </property>
            </widget>
           </item>
           <item>
            <widget class="QToolButton" name="toolButton_infos">
             <property name="toolTip">
              <string>Information</string>
             </property>
             <property name="text">
              <string>Infos</string>
             </property>
             <property name="icon">
              <iconset resource="../resources/resources.qrc">
               <normaloff>:/icons/info.png</normaloff>:/icons/info.png</iconset>
             </property>
             <property name="checkable">
              <bool>true</bool>
             </property>
             <property name="checked">
              <bool>true</bool>
             </property>
            </widget>
           </item>
           <item>
            <widget class="QToolButton" name="toolButton_warnings">
             <property name="toolTip">
              <string>Warnings</string>
             </property>
             <property name="text">
              <string>Warnings</string>
             </property>
             <property name="icon">
              <iconset resource="../resources/resources.qrc">
               <normaloff>:/icons/warning.png</normaloff>:/icons/warning.png</iconset>
             </property>
             <property name="checkable">
              <bool>true</bool>
             </property>
             <property name="checked">
              <bool>true</bool>
             </property>
            </widget>
           </item>
           <item>
            <widget class="QToolButton" name="toolButton_errors">
             <property name="toolTip">
              <string>Errors</string>
             </property>
             <property name="text">
              <string>Errors</string>
             </property>
             <property name="icon">
              <iconset resource="../resources/resources.qrc">
               <normaloff>:/icons/error.png</normaloff>:/icons/error.png</iconset>
             </property>
             <property name="checkable">
              <bool>true</bool>
             </property>
             <property name="checked">
              <bool>true</bool>
             </property>
            </widget>
           </item>
          </layout>
         </item>
         <item>
          <widget class="QPlainTextEdit" name="plainTextEdit">
           <property name="maximumSize">
            <size>
             <width>16777215</width>
             <height>16777215</height>
            </size>
           </property>
          </widget>
         </item>
        </layout>
       </widget>
      </item>
      <item>
       <widget class="QPushButton" name="pushButton_downloadSelectedSongs">
        <property name="enabled">
         <bool>true</bool>
        </property>
        <property name="font">
         <font>
          <pointsize>16</pointsize>
         </font>
        </property>
        <property name="text">
         <string>Download selected songs!</string>
        </property>
       </widget>
      </item>
     </layout>
    </item>
   </layout>
  </widget>
  <widget class="QMenuBar" name="menubar">
   <property name="geometry">
    <rect>
     <x>0</x>
     <y>0</y>
     <width>1104</width>
<<<<<<< HEAD
     <height>26</height>
=======
     <height>22</height>
>>>>>>> 9499c42f
    </rect>
   </property>
   <widget class="QMenu" name="menu_tools">
    <property name="title">
     <string>Tools</string>
    </property>
    <addaction name="action_settings"/>
    <addaction name="action_meta_tags"/>
    <addaction name="action_generate_song_pdf"/>
    <addaction name="action_import_usdb_ids"/>
    <addaction name="action_export_usdb_ids"/>
   </widget>
   <widget class="QMenu" name="menu_sync">
    <property name="title">
     <string>Synchronize</string>
    </property>
    <addaction name="action_refetch_song_list"/>
    <addaction name="action_select_local_songs"/>
   </widget>
   <widget class="QMenu" name="menu_about">
    <property name="title">
     <string>About</string>
    </property>
    <addaction name="action_show_log"/>
   </widget>
   <addaction name="menu_sync"/>
   <addaction name="menu_tools"/>
   <addaction name="menu_about"/>
  </widget>
  <widget class="QStatusBar" name="statusbar"/>
  <action name="action_meta_tags">
   <property name="text">
    <string>Create Meta Tags</string>
   </property>
  </action>
  <action name="action_settings">
   <property name="text">
    <string>Settings</string>
   </property>
  </action>
  <action name="action_generate_song_pdf">
   <property name="text">
    <string>Generate Song List (PDF)...</string>
   </property>
  </action>
  <action name="action_refetch_song_list">
   <property name="icon">
    <iconset resource="../resources/resources.qrc">
     <normaloff>:/icons/faviconUSDB.ico</normaloff>:/icons/faviconUSDB.ico</iconset>
   </property>
   <property name="text">
    <string>Check USDB Song List</string>
   </property>
  </action>
  <action name="action_select_local_songs">
   <property name="text">
    <string>Select local Songs</string>
   </property>
  </action>
  <action name="action_show_log">
   <property name="text">
    <string>Show Log</string>
   </property>
  </action>
  <action name="action_import_usdb_ids">
   <property name="text">
    <string>Download IDs From File(s)</string>
   </property>
   <property name="toolTip">
    <string>Download Multiple USDB songs defined by IDs in files and/or weblinks</string>
   </property>
  </action>
  <action name="action_export_usdb_ids">
   <property name="text">
    <string>Export USDB IDs</string>
   </property>
  </action>
 </widget>
 <resources>
  <include location="../resources/resources.qrc"/>
 </resources>
 <connections/>
</ui><|MERGE_RESOLUTION|>--- conflicted
+++ resolved
@@ -531,11 +531,7 @@
      <x>0</x>
      <y>0</y>
      <width>1104</width>
-<<<<<<< HEAD
      <height>26</height>
-=======
-     <height>22</height>
->>>>>>> 9499c42f
     </rect>
    </property>
    <widget class="QMenu" name="menu_tools">
